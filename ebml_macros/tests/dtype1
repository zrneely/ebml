--- conflicted
+++ resolved
@@ -1,7 +1,3 @@
 bar123 // something
 :=
-<<<<<<< HEAD
-int [ range:-25..100; /*look a comment */def: 25; ]
-=======
-int [ range:-25..100; /* ] */ def:25; ]
->>>>>>> 1e5da5f2
+int [ range:-25..100; /* ] */ def:25; ]